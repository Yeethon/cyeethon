--- conflicted
+++ resolved
@@ -68,12 +68,6 @@
         break
 
 # Now it is safe to import idlelib.
-<<<<<<< HEAD
-from idlelib import macosxSupport
-macosxSupport._appbundle = True
 from idlelib.pyshell import main
-=======
-from idlelib.PyShell import main
->>>>>>> 19e21e49
 if __name__ == '__main__':
     main()