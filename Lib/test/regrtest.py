--- conflicted
+++ resolved
@@ -1480,14 +1480,8 @@
                 # is distributed with Python
                 WIN_ONLY = {"test_unicode_file", "test_winreg",
                             "test_winsound", "test_startfile",
-<<<<<<< HEAD
-                            "test_sqlite"}
+                            "test_sqlite", "test_msilib"}
                 self.expected |= WIN_ONLY
-=======
-                            "test_sqlite", "test_msilib"]
-                for skip in WIN_ONLY:
-                    self.expected.add(skip)
->>>>>>> e620d107
 
             if sys.platform != 'sunos5':
                 self.expected.add('test_nis')
