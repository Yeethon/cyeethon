--- conflicted
+++ resolved
@@ -36,6 +36,8 @@
         _spawn_posix(cmd, search_path, dry_run=dry_run)
     elif os.name == 'nt':
         _spawn_nt(cmd, search_path, dry_run=dry_run)
+    elif os.name == 'os2':
+        _spawn_os2(cmd, search_path, dry_run=dry_run)
     else:
         raise DistutilsPlatformError(
               "don't know how to spawn programs on platform '%s'" % os.name)
@@ -80,33 +82,6 @@
             raise DistutilsExecError(
                   "command %r failed with exit status %d" % (cmd, rc))
 
-<<<<<<< HEAD
-=======
-def _spawn_os2(cmd, search_path=1, verbose=0, dry_run=0):
-    executable = cmd[0]
-    if search_path:
-        # either we find one or it stays the same
-        executable = find_executable(executable) or executable
-    log.info(' '.join([executable] + cmd[1:]))
-    if not dry_run:
-        # spawnv for OS/2 EMX requires a full path to the .exe
-        try:
-            rc = os.spawnv(os.P_WAIT, executable, cmd)
-        except OSError as exc:
-            # this seems to happen when the command isn't found
-            if not DEBUG:
-                cmd = executable
-            raise DistutilsExecError(
-                  "command %r failed: %s" % (cmd, exc.args[-1]))
-        if rc != 0:
-            # and this reflects the command running but failing
-            if not DEBUG:
-                cmd = executable
-            log.debug("command %r failed with exit status %d" % (cmd, rc))
-            raise DistutilsExecError(
-                  "command %r failed with exit status %d" % (cmd, rc))
-
->>>>>>> 45fc8713
 if sys.platform == 'darwin':
     from distutils import sysconfig
     _cfg_target = None
