<<<<<<< HEAD
<?xml version="1.0" encoding="Windows-1252"?>
<VisualStudioProject
	ProjectType="Visual C++"
	Version="8.00"
	Name="_ssl"
	ProjectGUID="{C6E20F84-3247-4AD6-B051-B073268F73BA}"
	RootNamespace="_ssl"
	Keyword="Win32Proj"
	TargetFrameworkVersion="196613"
	>
	<Platforms>
		<Platform
			Name="Win32"
		/>
		<Platform
			Name="x64"
		/>
	</Platforms>
	<ToolFiles>
	</ToolFiles>
	<Configurations>
		<Configuration
			Name="Debug|Win32"
			ConfigurationType="2"
			InheritedPropertySheets=".\pyd_d.vsprops"
			CharacterSet="0"
			>
			<Tool
				Name="VCPreBuildEventTool"
			/>
			<Tool
				Name="VCCustomBuildTool"
			/>
			<Tool
				Name="VCXMLDataGeneratorTool"
			/>
			<Tool
				Name="VCWebServiceProxyGeneratorTool"
			/>
			<Tool
				Name="VCMIDLTool"
			/>
			<Tool
				Name="VCCLCompilerTool"
				AdditionalIncludeDirectories="$(opensslDir)\inc32"
			/>
			<Tool
				Name="VCManagedResourceCompilerTool"
			/>
			<Tool
				Name="VCResourceCompilerTool"
			/>
			<Tool
				Name="VCPreLinkEventTool"
				CommandLine=""
			/>
			<Tool
				Name="VCLinkerTool"
				AdditionalDependencies="ws2_32.lib $(opensslDir)\out32\libeay32.lib $(opensslDir)\out32\ssleay32.lib"
			/>
			<Tool
				Name="VCALinkTool"
			/>
			<Tool
				Name="VCManifestTool"
			/>
			<Tool
				Name="VCXDCMakeTool"
			/>
			<Tool
				Name="VCBscMakeTool"
			/>
			<Tool
				Name="VCFxCopTool"
			/>
			<Tool
				Name="VCAppVerifierTool"
			/>
			<Tool
				Name="VCPostBuildEventTool"
			/>
		</Configuration>
		<Configuration
			Name="Debug|x64"
			ConfigurationType="2"
			InheritedPropertySheets=".\pyd_d.vsprops;.\x64.vsprops"
			CharacterSet="0"
			>
			<Tool
				Name="VCPreBuildEventTool"
			/>
			<Tool
				Name="VCCustomBuildTool"
			/>
			<Tool
				Name="VCXMLDataGeneratorTool"
			/>
			<Tool
				Name="VCWebServiceProxyGeneratorTool"
			/>
			<Tool
				Name="VCMIDLTool"
				TargetEnvironment="3"
			/>
			<Tool
				Name="VCCLCompilerTool"
				AdditionalIncludeDirectories="$(opensslDir)\inc64"
			/>
			<Tool
				Name="VCManagedResourceCompilerTool"
			/>
			<Tool
				Name="VCResourceCompilerTool"
			/>
			<Tool
				Name="VCPreLinkEventTool"
				CommandLine=""
			/>
			<Tool
				Name="VCLinkerTool"
				AdditionalDependencies="ws2_32.lib $(opensslDir)\out64\libeay32.lib $(opensslDir)\out64\ssleay32.lib"
			/>
			<Tool
				Name="VCALinkTool"
			/>
			<Tool
				Name="VCManifestTool"
			/>
			<Tool
				Name="VCXDCMakeTool"
			/>
			<Tool
				Name="VCBscMakeTool"
			/>
			<Tool
				Name="VCFxCopTool"
			/>
			<Tool
				Name="VCAppVerifierTool"
			/>
			<Tool
				Name="VCPostBuildEventTool"
			/>
		</Configuration>
		<Configuration
			Name="Release|Win32"
			ConfigurationType="2"
			InheritedPropertySheets=".\pyd.vsprops"
			CharacterSet="0"
			WholeProgramOptimization="1"
			>
			<Tool
				Name="VCPreBuildEventTool"
			/>
			<Tool
				Name="VCCustomBuildTool"
			/>
			<Tool
				Name="VCXMLDataGeneratorTool"
			/>
			<Tool
				Name="VCWebServiceProxyGeneratorTool"
			/>
			<Tool
				Name="VCMIDLTool"
			/>
			<Tool
				Name="VCCLCompilerTool"
				AdditionalIncludeDirectories="$(opensslDir)\inc32"
			/>
			<Tool
				Name="VCManagedResourceCompilerTool"
			/>
			<Tool
				Name="VCResourceCompilerTool"
			/>
			<Tool
				Name="VCPreLinkEventTool"
				CommandLine=""
			/>
			<Tool
				Name="VCLinkerTool"
				AdditionalDependencies="ws2_32.lib $(opensslDir)\out32\libeay32.lib $(opensslDir)\out32\ssleay32.lib"
			/>
			<Tool
				Name="VCALinkTool"
			/>
			<Tool
				Name="VCManifestTool"
			/>
			<Tool
				Name="VCXDCMakeTool"
			/>
			<Tool
				Name="VCBscMakeTool"
			/>
			<Tool
				Name="VCFxCopTool"
			/>
			<Tool
				Name="VCAppVerifierTool"
			/>
			<Tool
				Name="VCPostBuildEventTool"
			/>
		</Configuration>
		<Configuration
			Name="Release|x64"
			ConfigurationType="2"
			InheritedPropertySheets=".\pyd.vsprops;.\x64.vsprops"
			CharacterSet="0"
			WholeProgramOptimization="1"
			>
			<Tool
				Name="VCPreBuildEventTool"
			/>
			<Tool
				Name="VCCustomBuildTool"
			/>
			<Tool
				Name="VCXMLDataGeneratorTool"
			/>
			<Tool
				Name="VCWebServiceProxyGeneratorTool"
			/>
			<Tool
				Name="VCMIDLTool"
				TargetEnvironment="3"
			/>
			<Tool
				Name="VCCLCompilerTool"
				AdditionalIncludeDirectories="$(opensslDir)\inc64"
			/>
			<Tool
				Name="VCManagedResourceCompilerTool"
			/>
			<Tool
				Name="VCResourceCompilerTool"
			/>
			<Tool
				Name="VCPreLinkEventTool"
				CommandLine=""
			/>
			<Tool
				Name="VCLinkerTool"
				AdditionalDependencies="ws2_32.lib $(opensslDir)\out64\libeay32.lib $(opensslDir)\out64\ssleay32.lib"
			/>
			<Tool
				Name="VCALinkTool"
			/>
			<Tool
				Name="VCManifestTool"
			/>
			<Tool
				Name="VCXDCMakeTool"
			/>
			<Tool
				Name="VCBscMakeTool"
			/>
			<Tool
				Name="VCFxCopTool"
			/>
			<Tool
				Name="VCAppVerifierTool"
			/>
			<Tool
				Name="VCPostBuildEventTool"
			/>
		</Configuration>
		<Configuration
			Name="PGInstrument|Win32"
			ConfigurationType="2"
			InheritedPropertySheets=".\pyd.vsprops;.\pginstrument.vsprops"
			CharacterSet="0"
			WholeProgramOptimization="1"
			>
			<Tool
				Name="VCPreBuildEventTool"
			/>
			<Tool
				Name="VCCustomBuildTool"
			/>
			<Tool
				Name="VCXMLDataGeneratorTool"
			/>
			<Tool
				Name="VCWebServiceProxyGeneratorTool"
			/>
			<Tool
				Name="VCMIDLTool"
			/>
			<Tool
				Name="VCCLCompilerTool"
				AdditionalIncludeDirectories="$(opensslDir)\inc32"
			/>
			<Tool
				Name="VCManagedResourceCompilerTool"
			/>
			<Tool
				Name="VCResourceCompilerTool"
			/>
			<Tool
				Name="VCPreLinkEventTool"
				CommandLine=""
			/>
			<Tool
				Name="VCLinkerTool"
				AdditionalDependencies="ws2_32.lib $(opensslDir)\out32\libeay32.lib $(opensslDir)\out32\ssleay32.lib"
			/>
			<Tool
				Name="VCALinkTool"
			/>
			<Tool
				Name="VCManifestTool"
			/>
			<Tool
				Name="VCXDCMakeTool"
			/>
			<Tool
				Name="VCBscMakeTool"
			/>
			<Tool
				Name="VCFxCopTool"
			/>
			<Tool
				Name="VCAppVerifierTool"
			/>
			<Tool
				Name="VCPostBuildEventTool"
			/>
		</Configuration>
		<Configuration
			Name="PGInstrument|x64"
			ConfigurationType="2"
			InheritedPropertySheets=".\pyd.vsprops;.\x64.vsprops;.\pginstrument.vsprops"
			CharacterSet="0"
			WholeProgramOptimization="1"
			>
			<Tool
				Name="VCPreBuildEventTool"
			/>
			<Tool
				Name="VCCustomBuildTool"
			/>
			<Tool
				Name="VCXMLDataGeneratorTool"
			/>
			<Tool
				Name="VCWebServiceProxyGeneratorTool"
			/>
			<Tool
				Name="VCMIDLTool"
				TargetEnvironment="3"
			/>
			<Tool
				Name="VCCLCompilerTool"
				AdditionalIncludeDirectories="$(opensslDir)\inc64"
			/>
			<Tool
				Name="VCManagedResourceCompilerTool"
			/>
			<Tool
				Name="VCResourceCompilerTool"
			/>
			<Tool
				Name="VCPreLinkEventTool"
				CommandLine=""
			/>
			<Tool
				Name="VCLinkerTool"
				AdditionalDependencies="ws2_32.lib $(opensslDir)\out64\libeay32.lib $(opensslDir)\out64\ssleay32.lib"
				TargetMachine="17"
			/>
			<Tool
				Name="VCALinkTool"
			/>
			<Tool
				Name="VCManifestTool"
			/>
			<Tool
				Name="VCXDCMakeTool"
			/>
			<Tool
				Name="VCBscMakeTool"
			/>
			<Tool
				Name="VCFxCopTool"
			/>
			<Tool
				Name="VCAppVerifierTool"
			/>
			<Tool
				Name="VCPostBuildEventTool"
			/>
		</Configuration>
		<Configuration
			Name="PGUpdate|Win32"
			ConfigurationType="2"
			InheritedPropertySheets=".\pyd.vsprops;.\pgupdate.vsprops"
			CharacterSet="0"
			WholeProgramOptimization="1"
			>
			<Tool
				Name="VCPreBuildEventTool"
			/>
			<Tool
				Name="VCCustomBuildTool"
			/>
			<Tool
				Name="VCXMLDataGeneratorTool"
			/>
			<Tool
				Name="VCWebServiceProxyGeneratorTool"
			/>
			<Tool
				Name="VCMIDLTool"
			/>
			<Tool
				Name="VCCLCompilerTool"
				AdditionalIncludeDirectories="$(opensslDir)\inc32"
			/>
			<Tool
				Name="VCManagedResourceCompilerTool"
			/>
			<Tool
				Name="VCResourceCompilerTool"
			/>
			<Tool
				Name="VCPreLinkEventTool"
				CommandLine=""
			/>
			<Tool
				Name="VCLinkerTool"
				AdditionalDependencies="ws2_32.lib $(opensslDir)\out32\libeay32.lib $(opensslDir)\out32\ssleay32.lib"
			/>
			<Tool
				Name="VCALinkTool"
			/>
			<Tool
				Name="VCManifestTool"
			/>
			<Tool
				Name="VCXDCMakeTool"
			/>
			<Tool
				Name="VCBscMakeTool"
			/>
			<Tool
				Name="VCFxCopTool"
			/>
			<Tool
				Name="VCAppVerifierTool"
			/>
			<Tool
				Name="VCPostBuildEventTool"
			/>
		</Configuration>
		<Configuration
			Name="PGUpdate|x64"
			ConfigurationType="2"
			InheritedPropertySheets=".\pyd.vsprops;.\x64.vsprops;.\pgupdate.vsprops"
			CharacterSet="0"
			WholeProgramOptimization="1"
			>
			<Tool
				Name="VCPreBuildEventTool"
			/>
			<Tool
				Name="VCCustomBuildTool"
			/>
			<Tool
				Name="VCXMLDataGeneratorTool"
			/>
			<Tool
				Name="VCWebServiceProxyGeneratorTool"
			/>
			<Tool
				Name="VCMIDLTool"
				TargetEnvironment="3"
			/>
			<Tool
				Name="VCCLCompilerTool"
				AdditionalIncludeDirectories="$(opensslDir)\inc64"
			/>
			<Tool
				Name="VCManagedResourceCompilerTool"
			/>
			<Tool
				Name="VCResourceCompilerTool"
			/>
			<Tool
				Name="VCPreLinkEventTool"
				CommandLine=""
			/>
			<Tool
				Name="VCLinkerTool"
				AdditionalDependencies="ws2_32.lib $(opensslDir)\out64\libeay32.lib $(opensslDir)\out64\ssleay32.lib"
				TargetMachine="17"
			/>
			<Tool
				Name="VCALinkTool"
			/>
			<Tool
				Name="VCManifestTool"
			/>
			<Tool
				Name="VCXDCMakeTool"
			/>
			<Tool
				Name="VCBscMakeTool"
			/>
			<Tool
				Name="VCFxCopTool"
			/>
			<Tool
				Name="VCAppVerifierTool"
			/>
			<Tool
				Name="VCPostBuildEventTool"
			/>
		</Configuration>
	</Configurations>
	<References>
	</References>
	<Files>
		<Filter
			Name="Source Files"
			>
			<File
				RelativePath="..\..\Modules\_ssl.c"
				>
			</File>
		</Filter>
	</Files>
	<Globals>
	</Globals>
</VisualStudioProject>
=======
<?xml version="1.0" encoding="Windows-1252"?>
<VisualStudioProject
	ProjectType="Visual C++"
	Version="8.00"
	Name="_ssl"
	ProjectGUID="{C6E20F84-3247-4AD6-B051-B073268F73BA}"
	RootNamespace="_ssl"
	Keyword="Win32Proj"
	TargetFrameworkVersion="196613"
	>
	<Platforms>
		<Platform
			Name="Win32"
		/>
		<Platform
			Name="x64"
		/>
	</Platforms>
	<ToolFiles>
	</ToolFiles>
	<Configurations>
		<Configuration
			Name="Debug|Win32"
			ConfigurationType="2"
			InheritedPropertySheets=".\pyd_d.vsprops"
			CharacterSet="0"
			>
			<Tool
				Name="VCPreBuildEventTool"
				CommandLine="cd &quot;$(SolutionDir)&quot;&#x0D;&#x0A;&quot;$(PythonExe)&quot; build_ssl.py Release $(PlatformName) -a&#x0D;&#x0A;"
			/>
			<Tool
				Name="VCCustomBuildTool"
			/>
			<Tool
				Name="VCXMLDataGeneratorTool"
			/>
			<Tool
				Name="VCWebServiceProxyGeneratorTool"
			/>
			<Tool
				Name="VCMIDLTool"
			/>
			<Tool
				Name="VCCLCompilerTool"
				AdditionalIncludeDirectories="$(opensslDir)\inc32"
			/>
			<Tool
				Name="VCManagedResourceCompilerTool"
			/>
			<Tool
				Name="VCResourceCompilerTool"
			/>
			<Tool
				Name="VCPreLinkEventTool"
				CommandLine=""
			/>
			<Tool
				Name="VCLinkerTool"
				AdditionalDependencies="ws2_32.lib $(opensslDir)\out32\libeay32.lib $(opensslDir)\out32\ssleay32.lib"
			/>
			<Tool
				Name="VCALinkTool"
			/>
			<Tool
				Name="VCManifestTool"
			/>
			<Tool
				Name="VCXDCMakeTool"
			/>
			<Tool
				Name="VCBscMakeTool"
			/>
			<Tool
				Name="VCFxCopTool"
			/>
			<Tool
				Name="VCAppVerifierTool"
			/>
			<Tool
				Name="VCPostBuildEventTool"
			/>
		</Configuration>
		<Configuration
			Name="Debug|x64"
			ConfigurationType="2"
			InheritedPropertySheets=".\pyd_d.vsprops;.\x64.vsprops"
			CharacterSet="0"
			>
			<Tool
				Name="VCPreBuildEventTool"
				CommandLine="cd &quot;$(SolutionDir)&quot;&#x0D;&#x0A;&quot;$(PythonExe)&quot; build_ssl.py Release $(PlatformName) -a&#x0D;&#x0A;"
			/>
			<Tool
				Name="VCCustomBuildTool"
			/>
			<Tool
				Name="VCXMLDataGeneratorTool"
			/>
			<Tool
				Name="VCWebServiceProxyGeneratorTool"
			/>
			<Tool
				Name="VCMIDLTool"
				TargetEnvironment="3"
			/>
			<Tool
				Name="VCCLCompilerTool"
				AdditionalIncludeDirectories="$(opensslDir)\inc64"
			/>
			<Tool
				Name="VCManagedResourceCompilerTool"
			/>
			<Tool
				Name="VCResourceCompilerTool"
			/>
			<Tool
				Name="VCPreLinkEventTool"
				CommandLine=""
			/>
			<Tool
				Name="VCLinkerTool"
				AdditionalDependencies="ws2_32.lib $(opensslDir)\out64\libeay32.lib $(opensslDir)\out64\ssleay32.lib"
			/>
			<Tool
				Name="VCALinkTool"
			/>
			<Tool
				Name="VCManifestTool"
			/>
			<Tool
				Name="VCXDCMakeTool"
			/>
			<Tool
				Name="VCBscMakeTool"
			/>
			<Tool
				Name="VCFxCopTool"
			/>
			<Tool
				Name="VCAppVerifierTool"
			/>
			<Tool
				Name="VCPostBuildEventTool"
			/>
		</Configuration>
		<Configuration
			Name="Release|Win32"
			ConfigurationType="2"
			InheritedPropertySheets=".\pyd.vsprops"
			CharacterSet="0"
			WholeProgramOptimization="1"
			>
			<Tool
				Name="VCPreBuildEventTool"
				CommandLine="cd &quot;$(SolutionDir)&quot;&#x0D;&#x0A;&quot;$(PythonExe)&quot; build_ssl.py Release $(PlatformName) -a&#x0D;&#x0A;"
			/>
			<Tool
				Name="VCCustomBuildTool"
			/>
			<Tool
				Name="VCXMLDataGeneratorTool"
			/>
			<Tool
				Name="VCWebServiceProxyGeneratorTool"
			/>
			<Tool
				Name="VCMIDLTool"
			/>
			<Tool
				Name="VCCLCompilerTool"
				AdditionalIncludeDirectories="$(opensslDir)\inc32"
			/>
			<Tool
				Name="VCManagedResourceCompilerTool"
			/>
			<Tool
				Name="VCResourceCompilerTool"
			/>
			<Tool
				Name="VCPreLinkEventTool"
				CommandLine=""
			/>
			<Tool
				Name="VCLinkerTool"
				AdditionalDependencies="ws2_32.lib $(opensslDir)\out32\libeay32.lib $(opensslDir)\out32\ssleay32.lib"
			/>
			<Tool
				Name="VCALinkTool"
			/>
			<Tool
				Name="VCManifestTool"
			/>
			<Tool
				Name="VCXDCMakeTool"
			/>
			<Tool
				Name="VCBscMakeTool"
			/>
			<Tool
				Name="VCFxCopTool"
			/>
			<Tool
				Name="VCAppVerifierTool"
			/>
			<Tool
				Name="VCPostBuildEventTool"
			/>
		</Configuration>
		<Configuration
			Name="Release|x64"
			ConfigurationType="2"
			InheritedPropertySheets=".\pyd.vsprops;.\x64.vsprops"
			CharacterSet="0"
			WholeProgramOptimization="1"
			>
			<Tool
				Name="VCPreBuildEventTool"
				CommandLine="cd &quot;$(SolutionDir)&quot;&#x0D;&#x0A;&quot;$(PythonExe)&quot; build_ssl.py Release $(PlatformName) -a&#x0D;&#x0A;"
			/>
			<Tool
				Name="VCCustomBuildTool"
			/>
			<Tool
				Name="VCXMLDataGeneratorTool"
			/>
			<Tool
				Name="VCWebServiceProxyGeneratorTool"
			/>
			<Tool
				Name="VCMIDLTool"
				TargetEnvironment="3"
			/>
			<Tool
				Name="VCCLCompilerTool"
				AdditionalIncludeDirectories="$(opensslDir)\inc64"
			/>
			<Tool
				Name="VCManagedResourceCompilerTool"
			/>
			<Tool
				Name="VCResourceCompilerTool"
			/>
			<Tool
				Name="VCPreLinkEventTool"
				CommandLine=""
			/>
			<Tool
				Name="VCLinkerTool"
				AdditionalDependencies="ws2_32.lib $(opensslDir)\out64\libeay32.lib $(opensslDir)\out64\ssleay32.lib"
			/>
			<Tool
				Name="VCALinkTool"
			/>
			<Tool
				Name="VCManifestTool"
			/>
			<Tool
				Name="VCXDCMakeTool"
			/>
			<Tool
				Name="VCBscMakeTool"
			/>
			<Tool
				Name="VCFxCopTool"
			/>
			<Tool
				Name="VCAppVerifierTool"
			/>
			<Tool
				Name="VCPostBuildEventTool"
			/>
		</Configuration>
		<Configuration
			Name="PGInstrument|Win32"
			ConfigurationType="2"
			InheritedPropertySheets=".\pyd.vsprops;.\pginstrument.vsprops"
			CharacterSet="0"
			WholeProgramOptimization="1"
			>
			<Tool
				Name="VCPreBuildEventTool"
				CommandLine="cd &quot;$(SolutionDir)&quot;&#x0D;&#x0A;&quot;$(PythonExe)&quot; build_ssl.py Release $(PlatformName) -a&#x0D;&#x0A;"
			/>
			<Tool
				Name="VCCustomBuildTool"
			/>
			<Tool
				Name="VCXMLDataGeneratorTool"
			/>
			<Tool
				Name="VCWebServiceProxyGeneratorTool"
			/>
			<Tool
				Name="VCMIDLTool"
			/>
			<Tool
				Name="VCCLCompilerTool"
				AdditionalIncludeDirectories="$(opensslDir)\inc32"
			/>
			<Tool
				Name="VCManagedResourceCompilerTool"
			/>
			<Tool
				Name="VCResourceCompilerTool"
			/>
			<Tool
				Name="VCPreLinkEventTool"
				CommandLine=""
			/>
			<Tool
				Name="VCLinkerTool"
				AdditionalDependencies="ws2_32.lib $(opensslDir)\out32\libeay32.lib $(opensslDir)\out32\ssleay32.lib"
			/>
			<Tool
				Name="VCALinkTool"
			/>
			<Tool
				Name="VCManifestTool"
			/>
			<Tool
				Name="VCXDCMakeTool"
			/>
			<Tool
				Name="VCBscMakeTool"
			/>
			<Tool
				Name="VCFxCopTool"
			/>
			<Tool
				Name="VCAppVerifierTool"
			/>
			<Tool
				Name="VCPostBuildEventTool"
			/>
		</Configuration>
		<Configuration
			Name="PGInstrument|x64"
			ConfigurationType="2"
			InheritedPropertySheets=".\pyd.vsprops;.\x64.vsprops;.\pginstrument.vsprops"
			CharacterSet="0"
			WholeProgramOptimization="1"
			>
			<Tool
				Name="VCPreBuildEventTool"
				CommandLine="cd &quot;$(SolutionDir)&quot;&#x0D;&#x0A;&quot;$(PythonExe)&quot; build_ssl.py Release $(PlatformName) -a&#x0D;&#x0A;"
			/>
			<Tool
				Name="VCCustomBuildTool"
			/>
			<Tool
				Name="VCXMLDataGeneratorTool"
			/>
			<Tool
				Name="VCWebServiceProxyGeneratorTool"
			/>
			<Tool
				Name="VCMIDLTool"
				TargetEnvironment="3"
			/>
			<Tool
				Name="VCCLCompilerTool"
				AdditionalIncludeDirectories="$(opensslDir)\inc64"
			/>
			<Tool
				Name="VCManagedResourceCompilerTool"
			/>
			<Tool
				Name="VCResourceCompilerTool"
			/>
			<Tool
				Name="VCPreLinkEventTool"
				CommandLine=""
			/>
			<Tool
				Name="VCLinkerTool"
				AdditionalDependencies="ws2_32.lib $(opensslDir)\out64\libeay32.lib $(opensslDir)\out64\ssleay32.lib"
				TargetMachine="17"
			/>
			<Tool
				Name="VCALinkTool"
			/>
			<Tool
				Name="VCManifestTool"
			/>
			<Tool
				Name="VCXDCMakeTool"
			/>
			<Tool
				Name="VCBscMakeTool"
			/>
			<Tool
				Name="VCFxCopTool"
			/>
			<Tool
				Name="VCAppVerifierTool"
			/>
			<Tool
				Name="VCPostBuildEventTool"
			/>
		</Configuration>
		<Configuration
			Name="PGUpdate|Win32"
			ConfigurationType="2"
			InheritedPropertySheets=".\pyd.vsprops;.\pgupdate.vsprops"
			CharacterSet="0"
			WholeProgramOptimization="1"
			>
			<Tool
				Name="VCPreBuildEventTool"
				CommandLine="cd &quot;$(SolutionDir)&quot;&#x0D;&#x0A;&quot;$(PythonExe)&quot; build_ssl.py Release $(PlatformName) -a&#x0D;&#x0A;"
			/>
			<Tool
				Name="VCCustomBuildTool"
			/>
			<Tool
				Name="VCXMLDataGeneratorTool"
			/>
			<Tool
				Name="VCWebServiceProxyGeneratorTool"
			/>
			<Tool
				Name="VCMIDLTool"
			/>
			<Tool
				Name="VCCLCompilerTool"
				AdditionalIncludeDirectories="$(opensslDir)\inc32"
			/>
			<Tool
				Name="VCManagedResourceCompilerTool"
			/>
			<Tool
				Name="VCResourceCompilerTool"
			/>
			<Tool
				Name="VCPreLinkEventTool"
				CommandLine=""
			/>
			<Tool
				Name="VCLinkerTool"
				AdditionalDependencies="ws2_32.lib $(opensslDir)\out32\libeay32.lib $(opensslDir)\out32\ssleay32.lib"
			/>
			<Tool
				Name="VCALinkTool"
			/>
			<Tool
				Name="VCManifestTool"
			/>
			<Tool
				Name="VCXDCMakeTool"
			/>
			<Tool
				Name="VCBscMakeTool"
			/>
			<Tool
				Name="VCFxCopTool"
			/>
			<Tool
				Name="VCAppVerifierTool"
			/>
			<Tool
				Name="VCPostBuildEventTool"
			/>
		</Configuration>
		<Configuration
			Name="PGUpdate|x64"
			ConfigurationType="2"
			InheritedPropertySheets=".\pyd.vsprops;.\x64.vsprops;.\pgupdate.vsprops"
			CharacterSet="0"
			WholeProgramOptimization="1"
			>
			<Tool
				Name="VCPreBuildEventTool"
				CommandLine="cd &quot;$(SolutionDir)&quot;&#x0D;&#x0A;&quot;$(PythonExe)&quot; build_ssl.py Release $(PlatformName) -a&#x0D;&#x0A;"
			/>
			<Tool
				Name="VCCustomBuildTool"
			/>
			<Tool
				Name="VCXMLDataGeneratorTool"
			/>
			<Tool
				Name="VCWebServiceProxyGeneratorTool"
			/>
			<Tool
				Name="VCMIDLTool"
				TargetEnvironment="3"
			/>
			<Tool
				Name="VCCLCompilerTool"
				AdditionalIncludeDirectories="$(opensslDir)\inc64"
			/>
			<Tool
				Name="VCManagedResourceCompilerTool"
			/>
			<Tool
				Name="VCResourceCompilerTool"
			/>
			<Tool
				Name="VCPreLinkEventTool"
				CommandLine=""
			/>
			<Tool
				Name="VCLinkerTool"
				AdditionalDependencies="ws2_32.lib $(opensslDir)\out64\libeay32.lib $(opensslDir)\out64\ssleay32.lib"
				TargetMachine="17"
			/>
			<Tool
				Name="VCALinkTool"
			/>
			<Tool
				Name="VCManifestTool"
			/>
			<Tool
				Name="VCXDCMakeTool"
			/>
			<Tool
				Name="VCBscMakeTool"
			/>
			<Tool
				Name="VCFxCopTool"
			/>
			<Tool
				Name="VCAppVerifierTool"
			/>
			<Tool
				Name="VCPostBuildEventTool"
			/>
		</Configuration>
	</Configurations>
	<References>
	</References>
	<Files>
		<Filter
			Name="Source Files"
			>
			<File
				RelativePath="..\..\Modules\_ssl.c"
				>
			</File>
		</Filter>
	</Files>
	<Globals>
	</Globals>
</VisualStudioProject>
>>>>>>> 21967d0b
<|MERGE_RESOLUTION|>--- conflicted
+++ resolved
@@ -1,1085 +1,537 @@
-<<<<<<< HEAD
-<?xml version="1.0" encoding="Windows-1252"?>
-<VisualStudioProject
-	ProjectType="Visual C++"
-	Version="8.00"
-	Name="_ssl"
-	ProjectGUID="{C6E20F84-3247-4AD6-B051-B073268F73BA}"
-	RootNamespace="_ssl"
-	Keyword="Win32Proj"
-	TargetFrameworkVersion="196613"
-	>
-	<Platforms>
-		<Platform
-			Name="Win32"
-		/>
-		<Platform
-			Name="x64"
-		/>
-	</Platforms>
-	<ToolFiles>
-	</ToolFiles>
-	<Configurations>
-		<Configuration
-			Name="Debug|Win32"
-			ConfigurationType="2"
-			InheritedPropertySheets=".\pyd_d.vsprops"
-			CharacterSet="0"
-			>
-			<Tool
-				Name="VCPreBuildEventTool"
-			/>
-			<Tool
-				Name="VCCustomBuildTool"
-			/>
-			<Tool
-				Name="VCXMLDataGeneratorTool"
-			/>
-			<Tool
-				Name="VCWebServiceProxyGeneratorTool"
-			/>
-			<Tool
-				Name="VCMIDLTool"
-			/>
-			<Tool
-				Name="VCCLCompilerTool"
-				AdditionalIncludeDirectories="$(opensslDir)\inc32"
-			/>
-			<Tool
-				Name="VCManagedResourceCompilerTool"
-			/>
-			<Tool
-				Name="VCResourceCompilerTool"
-			/>
-			<Tool
-				Name="VCPreLinkEventTool"
-				CommandLine=""
-			/>
-			<Tool
-				Name="VCLinkerTool"
-				AdditionalDependencies="ws2_32.lib $(opensslDir)\out32\libeay32.lib $(opensslDir)\out32\ssleay32.lib"
-			/>
-			<Tool
-				Name="VCALinkTool"
-			/>
-			<Tool
-				Name="VCManifestTool"
-			/>
-			<Tool
-				Name="VCXDCMakeTool"
-			/>
-			<Tool
-				Name="VCBscMakeTool"
-			/>
-			<Tool
-				Name="VCFxCopTool"
-			/>
-			<Tool
-				Name="VCAppVerifierTool"
-			/>
-			<Tool
-				Name="VCPostBuildEventTool"
-			/>
-		</Configuration>
-		<Configuration
-			Name="Debug|x64"
-			ConfigurationType="2"
-			InheritedPropertySheets=".\pyd_d.vsprops;.\x64.vsprops"
-			CharacterSet="0"
-			>
-			<Tool
-				Name="VCPreBuildEventTool"
-			/>
-			<Tool
-				Name="VCCustomBuildTool"
-			/>
-			<Tool
-				Name="VCXMLDataGeneratorTool"
-			/>
-			<Tool
-				Name="VCWebServiceProxyGeneratorTool"
-			/>
-			<Tool
-				Name="VCMIDLTool"
-				TargetEnvironment="3"
-			/>
-			<Tool
-				Name="VCCLCompilerTool"
-				AdditionalIncludeDirectories="$(opensslDir)\inc64"
-			/>
-			<Tool
-				Name="VCManagedResourceCompilerTool"
-			/>
-			<Tool
-				Name="VCResourceCompilerTool"
-			/>
-			<Tool
-				Name="VCPreLinkEventTool"
-				CommandLine=""
-			/>
-			<Tool
-				Name="VCLinkerTool"
-				AdditionalDependencies="ws2_32.lib $(opensslDir)\out64\libeay32.lib $(opensslDir)\out64\ssleay32.lib"
-			/>
-			<Tool
-				Name="VCALinkTool"
-			/>
-			<Tool
-				Name="VCManifestTool"
-			/>
-			<Tool
-				Name="VCXDCMakeTool"
-			/>
-			<Tool
-				Name="VCBscMakeTool"
-			/>
-			<Tool
-				Name="VCFxCopTool"
-			/>
-			<Tool
-				Name="VCAppVerifierTool"
-			/>
-			<Tool
-				Name="VCPostBuildEventTool"
-			/>
-		</Configuration>
-		<Configuration
-			Name="Release|Win32"
-			ConfigurationType="2"
-			InheritedPropertySheets=".\pyd.vsprops"
-			CharacterSet="0"
-			WholeProgramOptimization="1"
-			>
-			<Tool
-				Name="VCPreBuildEventTool"
-			/>
-			<Tool
-				Name="VCCustomBuildTool"
-			/>
-			<Tool
-				Name="VCXMLDataGeneratorTool"
-			/>
-			<Tool
-				Name="VCWebServiceProxyGeneratorTool"
-			/>
-			<Tool
-				Name="VCMIDLTool"
-			/>
-			<Tool
-				Name="VCCLCompilerTool"
-				AdditionalIncludeDirectories="$(opensslDir)\inc32"
-			/>
-			<Tool
-				Name="VCManagedResourceCompilerTool"
-			/>
-			<Tool
-				Name="VCResourceCompilerTool"
-			/>
-			<Tool
-				Name="VCPreLinkEventTool"
-				CommandLine=""
-			/>
-			<Tool
-				Name="VCLinkerTool"
-				AdditionalDependencies="ws2_32.lib $(opensslDir)\out32\libeay32.lib $(opensslDir)\out32\ssleay32.lib"
-			/>
-			<Tool
-				Name="VCALinkTool"
-			/>
-			<Tool
-				Name="VCManifestTool"
-			/>
-			<Tool
-				Name="VCXDCMakeTool"
-			/>
-			<Tool
-				Name="VCBscMakeTool"
-			/>
-			<Tool
-				Name="VCFxCopTool"
-			/>
-			<Tool
-				Name="VCAppVerifierTool"
-			/>
-			<Tool
-				Name="VCPostBuildEventTool"
-			/>
-		</Configuration>
-		<Configuration
-			Name="Release|x64"
-			ConfigurationType="2"
-			InheritedPropertySheets=".\pyd.vsprops;.\x64.vsprops"
-			CharacterSet="0"
-			WholeProgramOptimization="1"
-			>
-			<Tool
-				Name="VCPreBuildEventTool"
-			/>
-			<Tool
-				Name="VCCustomBuildTool"
-			/>
-			<Tool
-				Name="VCXMLDataGeneratorTool"
-			/>
-			<Tool
-				Name="VCWebServiceProxyGeneratorTool"
-			/>
-			<Tool
-				Name="VCMIDLTool"
-				TargetEnvironment="3"
-			/>
-			<Tool
-				Name="VCCLCompilerTool"
-				AdditionalIncludeDirectories="$(opensslDir)\inc64"
-			/>
-			<Tool
-				Name="VCManagedResourceCompilerTool"
-			/>
-			<Tool
-				Name="VCResourceCompilerTool"
-			/>
-			<Tool
-				Name="VCPreLinkEventTool"
-				CommandLine=""
-			/>
-			<Tool
-				Name="VCLinkerTool"
-				AdditionalDependencies="ws2_32.lib $(opensslDir)\out64\libeay32.lib $(opensslDir)\out64\ssleay32.lib"
-			/>
-			<Tool
-				Name="VCALinkTool"
-			/>
-			<Tool
-				Name="VCManifestTool"
-			/>
-			<Tool
-				Name="VCXDCMakeTool"
-			/>
-			<Tool
-				Name="VCBscMakeTool"
-			/>
-			<Tool
-				Name="VCFxCopTool"
-			/>
-			<Tool
-				Name="VCAppVerifierTool"
-			/>
-			<Tool
-				Name="VCPostBuildEventTool"
-			/>
-		</Configuration>
-		<Configuration
-			Name="PGInstrument|Win32"
-			ConfigurationType="2"
-			InheritedPropertySheets=".\pyd.vsprops;.\pginstrument.vsprops"
-			CharacterSet="0"
-			WholeProgramOptimization="1"
-			>
-			<Tool
-				Name="VCPreBuildEventTool"
-			/>
-			<Tool
-				Name="VCCustomBuildTool"
-			/>
-			<Tool
-				Name="VCXMLDataGeneratorTool"
-			/>
-			<Tool
-				Name="VCWebServiceProxyGeneratorTool"
-			/>
-			<Tool
-				Name="VCMIDLTool"
-			/>
-			<Tool
-				Name="VCCLCompilerTool"
-				AdditionalIncludeDirectories="$(opensslDir)\inc32"
-			/>
-			<Tool
-				Name="VCManagedResourceCompilerTool"
-			/>
-			<Tool
-				Name="VCResourceCompilerTool"
-			/>
-			<Tool
-				Name="VCPreLinkEventTool"
-				CommandLine=""
-			/>
-			<Tool
-				Name="VCLinkerTool"
-				AdditionalDependencies="ws2_32.lib $(opensslDir)\out32\libeay32.lib $(opensslDir)\out32\ssleay32.lib"
-			/>
-			<Tool
-				Name="VCALinkTool"
-			/>
-			<Tool
-				Name="VCManifestTool"
-			/>
-			<Tool
-				Name="VCXDCMakeTool"
-			/>
-			<Tool
-				Name="VCBscMakeTool"
-			/>
-			<Tool
-				Name="VCFxCopTool"
-			/>
-			<Tool
-				Name="VCAppVerifierTool"
-			/>
-			<Tool
-				Name="VCPostBuildEventTool"
-			/>
-		</Configuration>
-		<Configuration
-			Name="PGInstrument|x64"
-			ConfigurationType="2"
-			InheritedPropertySheets=".\pyd.vsprops;.\x64.vsprops;.\pginstrument.vsprops"
-			CharacterSet="0"
-			WholeProgramOptimization="1"
-			>
-			<Tool
-				Name="VCPreBuildEventTool"
-			/>
-			<Tool
-				Name="VCCustomBuildTool"
-			/>
-			<Tool
-				Name="VCXMLDataGeneratorTool"
-			/>
-			<Tool
-				Name="VCWebServiceProxyGeneratorTool"
-			/>
-			<Tool
-				Name="VCMIDLTool"
-				TargetEnvironment="3"
-			/>
-			<Tool
-				Name="VCCLCompilerTool"
-				AdditionalIncludeDirectories="$(opensslDir)\inc64"
-			/>
-			<Tool
-				Name="VCManagedResourceCompilerTool"
-			/>
-			<Tool
-				Name="VCResourceCompilerTool"
-			/>
-			<Tool
-				Name="VCPreLinkEventTool"
-				CommandLine=""
-			/>
-			<Tool
-				Name="VCLinkerTool"
-				AdditionalDependencies="ws2_32.lib $(opensslDir)\out64\libeay32.lib $(opensslDir)\out64\ssleay32.lib"
-				TargetMachine="17"
-			/>
-			<Tool
-				Name="VCALinkTool"
-			/>
-			<Tool
-				Name="VCManifestTool"
-			/>
-			<Tool
-				Name="VCXDCMakeTool"
-			/>
-			<Tool
-				Name="VCBscMakeTool"
-			/>
-			<Tool
-				Name="VCFxCopTool"
-			/>
-			<Tool
-				Name="VCAppVerifierTool"
-			/>
-			<Tool
-				Name="VCPostBuildEventTool"
-			/>
-		</Configuration>
-		<Configuration
-			Name="PGUpdate|Win32"
-			ConfigurationType="2"
-			InheritedPropertySheets=".\pyd.vsprops;.\pgupdate.vsprops"
-			CharacterSet="0"
-			WholeProgramOptimization="1"
-			>
-			<Tool
-				Name="VCPreBuildEventTool"
-			/>
-			<Tool
-				Name="VCCustomBuildTool"
-			/>
-			<Tool
-				Name="VCXMLDataGeneratorTool"
-			/>
-			<Tool
-				Name="VCWebServiceProxyGeneratorTool"
-			/>
-			<Tool
-				Name="VCMIDLTool"
-			/>
-			<Tool
-				Name="VCCLCompilerTool"
-				AdditionalIncludeDirectories="$(opensslDir)\inc32"
-			/>
-			<Tool
-				Name="VCManagedResourceCompilerTool"
-			/>
-			<Tool
-				Name="VCResourceCompilerTool"
-			/>
-			<Tool
-				Name="VCPreLinkEventTool"
-				CommandLine=""
-			/>
-			<Tool
-				Name="VCLinkerTool"
-				AdditionalDependencies="ws2_32.lib $(opensslDir)\out32\libeay32.lib $(opensslDir)\out32\ssleay32.lib"
-			/>
-			<Tool
-				Name="VCALinkTool"
-			/>
-			<Tool
-				Name="VCManifestTool"
-			/>
-			<Tool
-				Name="VCXDCMakeTool"
-			/>
-			<Tool
-				Name="VCBscMakeTool"
-			/>
-			<Tool
-				Name="VCFxCopTool"
-			/>
-			<Tool
-				Name="VCAppVerifierTool"
-			/>
-			<Tool
-				Name="VCPostBuildEventTool"
-			/>
-		</Configuration>
-		<Configuration
-			Name="PGUpdate|x64"
-			ConfigurationType="2"
-			InheritedPropertySheets=".\pyd.vsprops;.\x64.vsprops;.\pgupdate.vsprops"
-			CharacterSet="0"
-			WholeProgramOptimization="1"
-			>
-			<Tool
-				Name="VCPreBuildEventTool"
-			/>
-			<Tool
-				Name="VCCustomBuildTool"
-			/>
-			<Tool
-				Name="VCXMLDataGeneratorTool"
-			/>
-			<Tool
-				Name="VCWebServiceProxyGeneratorTool"
-			/>
-			<Tool
-				Name="VCMIDLTool"
-				TargetEnvironment="3"
-			/>
-			<Tool
-				Name="VCCLCompilerTool"
-				AdditionalIncludeDirectories="$(opensslDir)\inc64"
-			/>
-			<Tool
-				Name="VCManagedResourceCompilerTool"
-			/>
-			<Tool
-				Name="VCResourceCompilerTool"
-			/>
-			<Tool
-				Name="VCPreLinkEventTool"
-				CommandLine=""
-			/>
-			<Tool
-				Name="VCLinkerTool"
-				AdditionalDependencies="ws2_32.lib $(opensslDir)\out64\libeay32.lib $(opensslDir)\out64\ssleay32.lib"
-				TargetMachine="17"
-			/>
-			<Tool
-				Name="VCALinkTool"
-			/>
-			<Tool
-				Name="VCManifestTool"
-			/>
-			<Tool
-				Name="VCXDCMakeTool"
-			/>
-			<Tool
-				Name="VCBscMakeTool"
-			/>
-			<Tool
-				Name="VCFxCopTool"
-			/>
-			<Tool
-				Name="VCAppVerifierTool"
-			/>
-			<Tool
-				Name="VCPostBuildEventTool"
-			/>
-		</Configuration>
-	</Configurations>
-	<References>
-	</References>
-	<Files>
-		<Filter
-			Name="Source Files"
-			>
-			<File
-				RelativePath="..\..\Modules\_ssl.c"
-				>
-			</File>
-		</Filter>
-	</Files>
-	<Globals>
-	</Globals>
-</VisualStudioProject>
-=======
-<?xml version="1.0" encoding="Windows-1252"?>
-<VisualStudioProject
-	ProjectType="Visual C++"
-	Version="8.00"
-	Name="_ssl"
-	ProjectGUID="{C6E20F84-3247-4AD6-B051-B073268F73BA}"
-	RootNamespace="_ssl"
-	Keyword="Win32Proj"
-	TargetFrameworkVersion="196613"
-	>
-	<Platforms>
-		<Platform
-			Name="Win32"
-		/>
-		<Platform
-			Name="x64"
-		/>
-	</Platforms>
-	<ToolFiles>
-	</ToolFiles>
-	<Configurations>
-		<Configuration
-			Name="Debug|Win32"
-			ConfigurationType="2"
-			InheritedPropertySheets=".\pyd_d.vsprops"
-			CharacterSet="0"
-			>
-			<Tool
-				Name="VCPreBuildEventTool"
-				CommandLine="cd &quot;$(SolutionDir)&quot;&#x0D;&#x0A;&quot;$(PythonExe)&quot; build_ssl.py Release $(PlatformName) -a&#x0D;&#x0A;"
-			/>
-			<Tool
-				Name="VCCustomBuildTool"
-			/>
-			<Tool
-				Name="VCXMLDataGeneratorTool"
-			/>
-			<Tool
-				Name="VCWebServiceProxyGeneratorTool"
-			/>
-			<Tool
-				Name="VCMIDLTool"
-			/>
-			<Tool
-				Name="VCCLCompilerTool"
-				AdditionalIncludeDirectories="$(opensslDir)\inc32"
-			/>
-			<Tool
-				Name="VCManagedResourceCompilerTool"
-			/>
-			<Tool
-				Name="VCResourceCompilerTool"
-			/>
-			<Tool
-				Name="VCPreLinkEventTool"
-				CommandLine=""
-			/>
-			<Tool
-				Name="VCLinkerTool"
-				AdditionalDependencies="ws2_32.lib $(opensslDir)\out32\libeay32.lib $(opensslDir)\out32\ssleay32.lib"
-			/>
-			<Tool
-				Name="VCALinkTool"
-			/>
-			<Tool
-				Name="VCManifestTool"
-			/>
-			<Tool
-				Name="VCXDCMakeTool"
-			/>
-			<Tool
-				Name="VCBscMakeTool"
-			/>
-			<Tool
-				Name="VCFxCopTool"
-			/>
-			<Tool
-				Name="VCAppVerifierTool"
-			/>
-			<Tool
-				Name="VCPostBuildEventTool"
-			/>
-		</Configuration>
-		<Configuration
-			Name="Debug|x64"
-			ConfigurationType="2"
-			InheritedPropertySheets=".\pyd_d.vsprops;.\x64.vsprops"
-			CharacterSet="0"
-			>
-			<Tool
-				Name="VCPreBuildEventTool"
-				CommandLine="cd &quot;$(SolutionDir)&quot;&#x0D;&#x0A;&quot;$(PythonExe)&quot; build_ssl.py Release $(PlatformName) -a&#x0D;&#x0A;"
-			/>
-			<Tool
-				Name="VCCustomBuildTool"
-			/>
-			<Tool
-				Name="VCXMLDataGeneratorTool"
-			/>
-			<Tool
-				Name="VCWebServiceProxyGeneratorTool"
-			/>
-			<Tool
-				Name="VCMIDLTool"
-				TargetEnvironment="3"
-			/>
-			<Tool
-				Name="VCCLCompilerTool"
-				AdditionalIncludeDirectories="$(opensslDir)\inc64"
-			/>
-			<Tool
-				Name="VCManagedResourceCompilerTool"
-			/>
-			<Tool
-				Name="VCResourceCompilerTool"
-			/>
-			<Tool
-				Name="VCPreLinkEventTool"
-				CommandLine=""
-			/>
-			<Tool
-				Name="VCLinkerTool"
-				AdditionalDependencies="ws2_32.lib $(opensslDir)\out64\libeay32.lib $(opensslDir)\out64\ssleay32.lib"
-			/>
-			<Tool
-				Name="VCALinkTool"
-			/>
-			<Tool
-				Name="VCManifestTool"
-			/>
-			<Tool
-				Name="VCXDCMakeTool"
-			/>
-			<Tool
-				Name="VCBscMakeTool"
-			/>
-			<Tool
-				Name="VCFxCopTool"
-			/>
-			<Tool
-				Name="VCAppVerifierTool"
-			/>
-			<Tool
-				Name="VCPostBuildEventTool"
-			/>
-		</Configuration>
-		<Configuration
-			Name="Release|Win32"
-			ConfigurationType="2"
-			InheritedPropertySheets=".\pyd.vsprops"
-			CharacterSet="0"
-			WholeProgramOptimization="1"
-			>
-			<Tool
-				Name="VCPreBuildEventTool"
-				CommandLine="cd &quot;$(SolutionDir)&quot;&#x0D;&#x0A;&quot;$(PythonExe)&quot; build_ssl.py Release $(PlatformName) -a&#x0D;&#x0A;"
-			/>
-			<Tool
-				Name="VCCustomBuildTool"
-			/>
-			<Tool
-				Name="VCXMLDataGeneratorTool"
-			/>
-			<Tool
-				Name="VCWebServiceProxyGeneratorTool"
-			/>
-			<Tool
-				Name="VCMIDLTool"
-			/>
-			<Tool
-				Name="VCCLCompilerTool"
-				AdditionalIncludeDirectories="$(opensslDir)\inc32"
-			/>
-			<Tool
-				Name="VCManagedResourceCompilerTool"
-			/>
-			<Tool
-				Name="VCResourceCompilerTool"
-			/>
-			<Tool
-				Name="VCPreLinkEventTool"
-				CommandLine=""
-			/>
-			<Tool
-				Name="VCLinkerTool"
-				AdditionalDependencies="ws2_32.lib $(opensslDir)\out32\libeay32.lib $(opensslDir)\out32\ssleay32.lib"
-			/>
-			<Tool
-				Name="VCALinkTool"
-			/>
-			<Tool
-				Name="VCManifestTool"
-			/>
-			<Tool
-				Name="VCXDCMakeTool"
-			/>
-			<Tool
-				Name="VCBscMakeTool"
-			/>
-			<Tool
-				Name="VCFxCopTool"
-			/>
-			<Tool
-				Name="VCAppVerifierTool"
-			/>
-			<Tool
-				Name="VCPostBuildEventTool"
-			/>
-		</Configuration>
-		<Configuration
-			Name="Release|x64"
-			ConfigurationType="2"
-			InheritedPropertySheets=".\pyd.vsprops;.\x64.vsprops"
-			CharacterSet="0"
-			WholeProgramOptimization="1"
-			>
-			<Tool
-				Name="VCPreBuildEventTool"
-				CommandLine="cd &quot;$(SolutionDir)&quot;&#x0D;&#x0A;&quot;$(PythonExe)&quot; build_ssl.py Release $(PlatformName) -a&#x0D;&#x0A;"
-			/>
-			<Tool
-				Name="VCCustomBuildTool"
-			/>
-			<Tool
-				Name="VCXMLDataGeneratorTool"
-			/>
-			<Tool
-				Name="VCWebServiceProxyGeneratorTool"
-			/>
-			<Tool
-				Name="VCMIDLTool"
-				TargetEnvironment="3"
-			/>
-			<Tool
-				Name="VCCLCompilerTool"
-				AdditionalIncludeDirectories="$(opensslDir)\inc64"
-			/>
-			<Tool
-				Name="VCManagedResourceCompilerTool"
-			/>
-			<Tool
-				Name="VCResourceCompilerTool"
-			/>
-			<Tool
-				Name="VCPreLinkEventTool"
-				CommandLine=""
-			/>
-			<Tool
-				Name="VCLinkerTool"
-				AdditionalDependencies="ws2_32.lib $(opensslDir)\out64\libeay32.lib $(opensslDir)\out64\ssleay32.lib"
-			/>
-			<Tool
-				Name="VCALinkTool"
-			/>
-			<Tool
-				Name="VCManifestTool"
-			/>
-			<Tool
-				Name="VCXDCMakeTool"
-			/>
-			<Tool
-				Name="VCBscMakeTool"
-			/>
-			<Tool
-				Name="VCFxCopTool"
-			/>
-			<Tool
-				Name="VCAppVerifierTool"
-			/>
-			<Tool
-				Name="VCPostBuildEventTool"
-			/>
-		</Configuration>
-		<Configuration
-			Name="PGInstrument|Win32"
-			ConfigurationType="2"
-			InheritedPropertySheets=".\pyd.vsprops;.\pginstrument.vsprops"
-			CharacterSet="0"
-			WholeProgramOptimization="1"
-			>
-			<Tool
-				Name="VCPreBuildEventTool"
-				CommandLine="cd &quot;$(SolutionDir)&quot;&#x0D;&#x0A;&quot;$(PythonExe)&quot; build_ssl.py Release $(PlatformName) -a&#x0D;&#x0A;"
-			/>
-			<Tool
-				Name="VCCustomBuildTool"
-			/>
-			<Tool
-				Name="VCXMLDataGeneratorTool"
-			/>
-			<Tool
-				Name="VCWebServiceProxyGeneratorTool"
-			/>
-			<Tool
-				Name="VCMIDLTool"
-			/>
-			<Tool
-				Name="VCCLCompilerTool"
-				AdditionalIncludeDirectories="$(opensslDir)\inc32"
-			/>
-			<Tool
-				Name="VCManagedResourceCompilerTool"
-			/>
-			<Tool
-				Name="VCResourceCompilerTool"
-			/>
-			<Tool
-				Name="VCPreLinkEventTool"
-				CommandLine=""
-			/>
-			<Tool
-				Name="VCLinkerTool"
-				AdditionalDependencies="ws2_32.lib $(opensslDir)\out32\libeay32.lib $(opensslDir)\out32\ssleay32.lib"
-			/>
-			<Tool
-				Name="VCALinkTool"
-			/>
-			<Tool
-				Name="VCManifestTool"
-			/>
-			<Tool
-				Name="VCXDCMakeTool"
-			/>
-			<Tool
-				Name="VCBscMakeTool"
-			/>
-			<Tool
-				Name="VCFxCopTool"
-			/>
-			<Tool
-				Name="VCAppVerifierTool"
-			/>
-			<Tool
-				Name="VCPostBuildEventTool"
-			/>
-		</Configuration>
-		<Configuration
-			Name="PGInstrument|x64"
-			ConfigurationType="2"
-			InheritedPropertySheets=".\pyd.vsprops;.\x64.vsprops;.\pginstrument.vsprops"
-			CharacterSet="0"
-			WholeProgramOptimization="1"
-			>
-			<Tool
-				Name="VCPreBuildEventTool"
-				CommandLine="cd &quot;$(SolutionDir)&quot;&#x0D;&#x0A;&quot;$(PythonExe)&quot; build_ssl.py Release $(PlatformName) -a&#x0D;&#x0A;"
-			/>
-			<Tool
-				Name="VCCustomBuildTool"
-			/>
-			<Tool
-				Name="VCXMLDataGeneratorTool"
-			/>
-			<Tool
-				Name="VCWebServiceProxyGeneratorTool"
-			/>
-			<Tool
-				Name="VCMIDLTool"
-				TargetEnvironment="3"
-			/>
-			<Tool
-				Name="VCCLCompilerTool"
-				AdditionalIncludeDirectories="$(opensslDir)\inc64"
-			/>
-			<Tool
-				Name="VCManagedResourceCompilerTool"
-			/>
-			<Tool
-				Name="VCResourceCompilerTool"
-			/>
-			<Tool
-				Name="VCPreLinkEventTool"
-				CommandLine=""
-			/>
-			<Tool
-				Name="VCLinkerTool"
-				AdditionalDependencies="ws2_32.lib $(opensslDir)\out64\libeay32.lib $(opensslDir)\out64\ssleay32.lib"
-				TargetMachine="17"
-			/>
-			<Tool
-				Name="VCALinkTool"
-			/>
-			<Tool
-				Name="VCManifestTool"
-			/>
-			<Tool
-				Name="VCXDCMakeTool"
-			/>
-			<Tool
-				Name="VCBscMakeTool"
-			/>
-			<Tool
-				Name="VCFxCopTool"
-			/>
-			<Tool
-				Name="VCAppVerifierTool"
-			/>
-			<Tool
-				Name="VCPostBuildEventTool"
-			/>
-		</Configuration>
-		<Configuration
-			Name="PGUpdate|Win32"
-			ConfigurationType="2"
-			InheritedPropertySheets=".\pyd.vsprops;.\pgupdate.vsprops"
-			CharacterSet="0"
-			WholeProgramOptimization="1"
-			>
-			<Tool
-				Name="VCPreBuildEventTool"
-				CommandLine="cd &quot;$(SolutionDir)&quot;&#x0D;&#x0A;&quot;$(PythonExe)&quot; build_ssl.py Release $(PlatformName) -a&#x0D;&#x0A;"
-			/>
-			<Tool
-				Name="VCCustomBuildTool"
-			/>
-			<Tool
-				Name="VCXMLDataGeneratorTool"
-			/>
-			<Tool
-				Name="VCWebServiceProxyGeneratorTool"
-			/>
-			<Tool
-				Name="VCMIDLTool"
-			/>
-			<Tool
-				Name="VCCLCompilerTool"
-				AdditionalIncludeDirectories="$(opensslDir)\inc32"
-			/>
-			<Tool
-				Name="VCManagedResourceCompilerTool"
-			/>
-			<Tool
-				Name="VCResourceCompilerTool"
-			/>
-			<Tool
-				Name="VCPreLinkEventTool"
-				CommandLine=""
-			/>
-			<Tool
-				Name="VCLinkerTool"
-				AdditionalDependencies="ws2_32.lib $(opensslDir)\out32\libeay32.lib $(opensslDir)\out32\ssleay32.lib"
-			/>
-			<Tool
-				Name="VCALinkTool"
-			/>
-			<Tool
-				Name="VCManifestTool"
-			/>
-			<Tool
-				Name="VCXDCMakeTool"
-			/>
-			<Tool
-				Name="VCBscMakeTool"
-			/>
-			<Tool
-				Name="VCFxCopTool"
-			/>
-			<Tool
-				Name="VCAppVerifierTool"
-			/>
-			<Tool
-				Name="VCPostBuildEventTool"
-			/>
-		</Configuration>
-		<Configuration
-			Name="PGUpdate|x64"
-			ConfigurationType="2"
-			InheritedPropertySheets=".\pyd.vsprops;.\x64.vsprops;.\pgupdate.vsprops"
-			CharacterSet="0"
-			WholeProgramOptimization="1"
-			>
-			<Tool
-				Name="VCPreBuildEventTool"
-				CommandLine="cd &quot;$(SolutionDir)&quot;&#x0D;&#x0A;&quot;$(PythonExe)&quot; build_ssl.py Release $(PlatformName) -a&#x0D;&#x0A;"
-			/>
-			<Tool
-				Name="VCCustomBuildTool"
-			/>
-			<Tool
-				Name="VCXMLDataGeneratorTool"
-			/>
-			<Tool
-				Name="VCWebServiceProxyGeneratorTool"
-			/>
-			<Tool
-				Name="VCMIDLTool"
-				TargetEnvironment="3"
-			/>
-			<Tool
-				Name="VCCLCompilerTool"
-				AdditionalIncludeDirectories="$(opensslDir)\inc64"
-			/>
-			<Tool
-				Name="VCManagedResourceCompilerTool"
-			/>
-			<Tool
-				Name="VCResourceCompilerTool"
-			/>
-			<Tool
-				Name="VCPreLinkEventTool"
-				CommandLine=""
-			/>
-			<Tool
-				Name="VCLinkerTool"
-				AdditionalDependencies="ws2_32.lib $(opensslDir)\out64\libeay32.lib $(opensslDir)\out64\ssleay32.lib"
-				TargetMachine="17"
-			/>
-			<Tool
-				Name="VCALinkTool"
-			/>
-			<Tool
-				Name="VCManifestTool"
-			/>
-			<Tool
-				Name="VCXDCMakeTool"
-			/>
-			<Tool
-				Name="VCBscMakeTool"
-			/>
-			<Tool
-				Name="VCFxCopTool"
-			/>
-			<Tool
-				Name="VCAppVerifierTool"
-			/>
-			<Tool
-				Name="VCPostBuildEventTool"
-			/>
-		</Configuration>
-	</Configurations>
-	<References>
-	</References>
-	<Files>
-		<Filter
-			Name="Source Files"
-			>
-			<File
-				RelativePath="..\..\Modules\_ssl.c"
-				>
-			</File>
-		</Filter>
-	</Files>
-	<Globals>
-	</Globals>
-</VisualStudioProject>
->>>>>>> 21967d0b
+<?xml version="1.0" encoding="Windows-1252"?>
+<VisualStudioProject
+	ProjectType="Visual C++"
+	Version="8.00"
+	Name="_ssl"
+	ProjectGUID="{C6E20F84-3247-4AD6-B051-B073268F73BA}"
+	RootNamespace="_ssl"
+	Keyword="Win32Proj"
+	TargetFrameworkVersion="196613"
+	>
+	<Platforms>
+		<Platform
+			Name="Win32"
+		/>
+		<Platform
+			Name="x64"
+		/>
+	</Platforms>
+	<ToolFiles>
+	</ToolFiles>
+	<Configurations>
+		<Configuration
+			Name="Debug|Win32"
+			ConfigurationType="2"
+			InheritedPropertySheets=".\pyd_d.vsprops"
+			CharacterSet="0"
+			>
+			<Tool
+				Name="VCPreBuildEventTool"
+			/>
+			<Tool
+				Name="VCCustomBuildTool"
+			/>
+			<Tool
+				Name="VCXMLDataGeneratorTool"
+			/>
+			<Tool
+				Name="VCWebServiceProxyGeneratorTool"
+			/>
+			<Tool
+				Name="VCMIDLTool"
+			/>
+			<Tool
+				Name="VCCLCompilerTool"
+				AdditionalIncludeDirectories="$(opensslDir)\inc32"
+			/>
+			<Tool
+				Name="VCManagedResourceCompilerTool"
+			/>
+			<Tool
+				Name="VCResourceCompilerTool"
+			/>
+			<Tool
+				Name="VCPreLinkEventTool"
+				CommandLine=""
+			/>
+			<Tool
+				Name="VCLinkerTool"
+				AdditionalDependencies="ws2_32.lib $(opensslDir)\out32\libeay32.lib $(opensslDir)\out32\ssleay32.lib"
+			/>
+			<Tool
+				Name="VCALinkTool"
+			/>
+			<Tool
+				Name="VCManifestTool"
+			/>
+			<Tool
+				Name="VCXDCMakeTool"
+			/>
+			<Tool
+				Name="VCBscMakeTool"
+			/>
+			<Tool
+				Name="VCFxCopTool"
+			/>
+			<Tool
+				Name="VCAppVerifierTool"
+			/>
+			<Tool
+				Name="VCPostBuildEventTool"
+			/>
+		</Configuration>
+		<Configuration
+			Name="Debug|x64"
+			ConfigurationType="2"
+			InheritedPropertySheets=".\pyd_d.vsprops;.\x64.vsprops"
+			CharacterSet="0"
+			>
+			<Tool
+				Name="VCPreBuildEventTool"
+			/>
+			<Tool
+				Name="VCCustomBuildTool"
+			/>
+			<Tool
+				Name="VCXMLDataGeneratorTool"
+			/>
+			<Tool
+				Name="VCWebServiceProxyGeneratorTool"
+			/>
+			<Tool
+				Name="VCMIDLTool"
+				TargetEnvironment="3"
+			/>
+			<Tool
+				Name="VCCLCompilerTool"
+				AdditionalIncludeDirectories="$(opensslDir)\inc64"
+			/>
+			<Tool
+				Name="VCManagedResourceCompilerTool"
+			/>
+			<Tool
+				Name="VCResourceCompilerTool"
+			/>
+			<Tool
+				Name="VCPreLinkEventTool"
+				CommandLine=""
+			/>
+			<Tool
+				Name="VCLinkerTool"
+				AdditionalDependencies="ws2_32.lib $(opensslDir)\out64\libeay32.lib $(opensslDir)\out64\ssleay32.lib"
+			/>
+			<Tool
+				Name="VCALinkTool"
+			/>
+			<Tool
+				Name="VCManifestTool"
+			/>
+			<Tool
+				Name="VCXDCMakeTool"
+			/>
+			<Tool
+				Name="VCBscMakeTool"
+			/>
+			<Tool
+				Name="VCFxCopTool"
+			/>
+			<Tool
+				Name="VCAppVerifierTool"
+			/>
+			<Tool
+				Name="VCPostBuildEventTool"
+			/>
+		</Configuration>
+		<Configuration
+			Name="Release|Win32"
+			ConfigurationType="2"
+			InheritedPropertySheets=".\pyd.vsprops"
+			CharacterSet="0"
+			WholeProgramOptimization="1"
+			>
+			<Tool
+				Name="VCPreBuildEventTool"
+			/>
+			<Tool
+				Name="VCCustomBuildTool"
+			/>
+			<Tool
+				Name="VCXMLDataGeneratorTool"
+			/>
+			<Tool
+				Name="VCWebServiceProxyGeneratorTool"
+			/>
+			<Tool
+				Name="VCMIDLTool"
+			/>
+			<Tool
+				Name="VCCLCompilerTool"
+				AdditionalIncludeDirectories="$(opensslDir)\inc32"
+			/>
+			<Tool
+				Name="VCManagedResourceCompilerTool"
+			/>
+			<Tool
+				Name="VCResourceCompilerTool"
+			/>
+			<Tool
+				Name="VCPreLinkEventTool"
+				CommandLine=""
+			/>
+			<Tool
+				Name="VCLinkerTool"
+				AdditionalDependencies="ws2_32.lib $(opensslDir)\out32\libeay32.lib $(opensslDir)\out32\ssleay32.lib"
+			/>
+			<Tool
+				Name="VCALinkTool"
+			/>
+			<Tool
+				Name="VCManifestTool"
+			/>
+			<Tool
+				Name="VCXDCMakeTool"
+			/>
+			<Tool
+				Name="VCBscMakeTool"
+			/>
+			<Tool
+				Name="VCFxCopTool"
+			/>
+			<Tool
+				Name="VCAppVerifierTool"
+			/>
+			<Tool
+				Name="VCPostBuildEventTool"
+			/>
+		</Configuration>
+		<Configuration
+			Name="Release|x64"
+			ConfigurationType="2"
+			InheritedPropertySheets=".\pyd.vsprops;.\x64.vsprops"
+			CharacterSet="0"
+			WholeProgramOptimization="1"
+			>
+			<Tool
+				Name="VCPreBuildEventTool"
+			/>
+			<Tool
+				Name="VCCustomBuildTool"
+			/>
+			<Tool
+				Name="VCXMLDataGeneratorTool"
+			/>
+			<Tool
+				Name="VCWebServiceProxyGeneratorTool"
+			/>
+			<Tool
+				Name="VCMIDLTool"
+				TargetEnvironment="3"
+			/>
+			<Tool
+				Name="VCCLCompilerTool"
+				AdditionalIncludeDirectories="$(opensslDir)\inc64"
+			/>
+			<Tool
+				Name="VCManagedResourceCompilerTool"
+			/>
+			<Tool
+				Name="VCResourceCompilerTool"
+			/>
+			<Tool
+				Name="VCPreLinkEventTool"
+				CommandLine=""
+			/>
+			<Tool
+				Name="VCLinkerTool"
+				AdditionalDependencies="ws2_32.lib $(opensslDir)\out64\libeay32.lib $(opensslDir)\out64\ssleay32.lib"
+			/>
+			<Tool
+				Name="VCALinkTool"
+			/>
+			<Tool
+				Name="VCManifestTool"
+			/>
+			<Tool
+				Name="VCXDCMakeTool"
+			/>
+			<Tool
+				Name="VCBscMakeTool"
+			/>
+			<Tool
+				Name="VCFxCopTool"
+			/>
+			<Tool
+				Name="VCAppVerifierTool"
+			/>
+			<Tool
+				Name="VCPostBuildEventTool"
+			/>
+		</Configuration>
+		<Configuration
+			Name="PGInstrument|Win32"
+			ConfigurationType="2"
+			InheritedPropertySheets=".\pyd.vsprops;.\pginstrument.vsprops"
+			CharacterSet="0"
+			WholeProgramOptimization="1"
+			>
+			<Tool
+				Name="VCPreBuildEventTool"
+			/>
+			<Tool
+				Name="VCCustomBuildTool"
+			/>
+			<Tool
+				Name="VCXMLDataGeneratorTool"
+			/>
+			<Tool
+				Name="VCWebServiceProxyGeneratorTool"
+			/>
+			<Tool
+				Name="VCMIDLTool"
+			/>
+			<Tool
+				Name="VCCLCompilerTool"
+				AdditionalIncludeDirectories="$(opensslDir)\inc32"
+			/>
+			<Tool
+				Name="VCManagedResourceCompilerTool"
+			/>
+			<Tool
+				Name="VCResourceCompilerTool"
+			/>
+			<Tool
+				Name="VCPreLinkEventTool"
+				CommandLine=""
+			/>
+			<Tool
+				Name="VCLinkerTool"
+				AdditionalDependencies="ws2_32.lib $(opensslDir)\out32\libeay32.lib $(opensslDir)\out32\ssleay32.lib"
+			/>
+			<Tool
+				Name="VCALinkTool"
+			/>
+			<Tool
+				Name="VCManifestTool"
+			/>
+			<Tool
+				Name="VCXDCMakeTool"
+			/>
+			<Tool
+				Name="VCBscMakeTool"
+			/>
+			<Tool
+				Name="VCFxCopTool"
+			/>
+			<Tool
+				Name="VCAppVerifierTool"
+			/>
+			<Tool
+				Name="VCPostBuildEventTool"
+			/>
+		</Configuration>
+		<Configuration
+			Name="PGInstrument|x64"
+			ConfigurationType="2"
+			InheritedPropertySheets=".\pyd.vsprops;.\x64.vsprops;.\pginstrument.vsprops"
+			CharacterSet="0"
+			WholeProgramOptimization="1"
+			>
+			<Tool
+				Name="VCPreBuildEventTool"
+			/>
+			<Tool
+				Name="VCCustomBuildTool"
+			/>
+			<Tool
+				Name="VCXMLDataGeneratorTool"
+			/>
+			<Tool
+				Name="VCWebServiceProxyGeneratorTool"
+			/>
+			<Tool
+				Name="VCMIDLTool"
+				TargetEnvironment="3"
+			/>
+			<Tool
+				Name="VCCLCompilerTool"
+				AdditionalIncludeDirectories="$(opensslDir)\inc64"
+			/>
+			<Tool
+				Name="VCManagedResourceCompilerTool"
+			/>
+			<Tool
+				Name="VCResourceCompilerTool"
+			/>
+			<Tool
+				Name="VCPreLinkEventTool"
+				CommandLine=""
+			/>
+			<Tool
+				Name="VCLinkerTool"
+				AdditionalDependencies="ws2_32.lib $(opensslDir)\out64\libeay32.lib $(opensslDir)\out64\ssleay32.lib"
+				TargetMachine="17"
+			/>
+			<Tool
+				Name="VCALinkTool"
+			/>
+			<Tool
+				Name="VCManifestTool"
+			/>
+			<Tool
+				Name="VCXDCMakeTool"
+			/>
+			<Tool
+				Name="VCBscMakeTool"
+			/>
+			<Tool
+				Name="VCFxCopTool"
+			/>
+			<Tool
+				Name="VCAppVerifierTool"
+			/>
+			<Tool
+				Name="VCPostBuildEventTool"
+			/>
+		</Configuration>
+		<Configuration
+			Name="PGUpdate|Win32"
+			ConfigurationType="2"
+			InheritedPropertySheets=".\pyd.vsprops;.\pgupdate.vsprops"
+			CharacterSet="0"
+			WholeProgramOptimization="1"
+			>
+			<Tool
+				Name="VCPreBuildEventTool"
+			/>
+			<Tool
+				Name="VCCustomBuildTool"
+			/>
+			<Tool
+				Name="VCXMLDataGeneratorTool"
+			/>
+			<Tool
+				Name="VCWebServiceProxyGeneratorTool"
+			/>
+			<Tool
+				Name="VCMIDLTool"
+			/>
+			<Tool
+				Name="VCCLCompilerTool"
+				AdditionalIncludeDirectories="$(opensslDir)\inc32"
+			/>
+			<Tool
+				Name="VCManagedResourceCompilerTool"
+			/>
+			<Tool
+				Name="VCResourceCompilerTool"
+			/>
+			<Tool
+				Name="VCPreLinkEventTool"
+				CommandLine=""
+			/>
+			<Tool
+				Name="VCLinkerTool"
+				AdditionalDependencies="ws2_32.lib $(opensslDir)\out32\libeay32.lib $(opensslDir)\out32\ssleay32.lib"
+			/>
+			<Tool
+				Name="VCALinkTool"
+			/>
+			<Tool
+				Name="VCManifestTool"
+			/>
+			<Tool
+				Name="VCXDCMakeTool"
+			/>
+			<Tool
+				Name="VCBscMakeTool"
+			/>
+			<Tool
+				Name="VCFxCopTool"
+			/>
+			<Tool
+				Name="VCAppVerifierTool"
+			/>
+			<Tool
+				Name="VCPostBuildEventTool"
+			/>
+		</Configuration>
+		<Configuration
+			Name="PGUpdate|x64"
+			ConfigurationType="2"
+			InheritedPropertySheets=".\pyd.vsprops;.\x64.vsprops;.\pgupdate.vsprops"
+			CharacterSet="0"
+			WholeProgramOptimization="1"
+			>
+			<Tool
+				Name="VCPreBuildEventTool"
+			/>
+			<Tool
+				Name="VCCustomBuildTool"
+			/>
+			<Tool
+				Name="VCXMLDataGeneratorTool"
+			/>
+			<Tool
+				Name="VCWebServiceProxyGeneratorTool"
+			/>
+			<Tool
+				Name="VCMIDLTool"
+				TargetEnvironment="3"
+			/>
+			<Tool
+				Name="VCCLCompilerTool"
+				AdditionalIncludeDirectories="$(opensslDir)\inc64"
+			/>
+			<Tool
+				Name="VCManagedResourceCompilerTool"
+			/>
+			<Tool
+				Name="VCResourceCompilerTool"
+			/>
+			<Tool
+				Name="VCPreLinkEventTool"
+				CommandLine=""
+			/>
+			<Tool
+				Name="VCLinkerTool"
+				AdditionalDependencies="ws2_32.lib $(opensslDir)\out64\libeay32.lib $(opensslDir)\out64\ssleay32.lib"
+				TargetMachine="17"
+			/>
+			<Tool
+				Name="VCALinkTool"
+			/>
+			<Tool
+				Name="VCManifestTool"
+			/>
+			<Tool
+				Name="VCXDCMakeTool"
+			/>
+			<Tool
+				Name="VCBscMakeTool"
+			/>
+			<Tool
+				Name="VCFxCopTool"
+			/>
+			<Tool
+				Name="VCAppVerifierTool"
+			/>
+			<Tool
+				Name="VCPostBuildEventTool"
+			/>
+		</Configuration>
+	</Configurations>
+	<References>
+	</References>
+	<Files>
+		<Filter
+			Name="Source Files"
+			>
+			<File
+				RelativePath="..\..\Modules\_ssl.c"
+				>
+			</File>
+		</Filter>
+	</Files>
+	<Globals>
+	</Globals>
+</VisualStudioProject>