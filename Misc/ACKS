--- conflicted
+++ resolved
@@ -621,11 +621,8 @@
 Ken Howard
 Brad Howes
 Mike Hoy
-<<<<<<< HEAD
 Ben Hoyt
-=======
 Chiu-Hsiang Hsu
->>>>>>> 9644f245
 Chih-Hao Huang
 Christian Hudon
 Lawrence Hudson
